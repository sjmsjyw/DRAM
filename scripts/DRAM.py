#!/usr/bin/env python3

import argparse

from mag_annotator.annotate_bins import annotate_bins_cmd, annotate_called_genes_cmd, merge_annotations_cmd
from mag_annotator.summarize_genomes import summarize_genomes
from mag_annotator.pull_sequences import pull_sequences, get_gene_neighborhoods

# TODO: refactor parsers to limit duplication

if __name__ == '__main__':
    parser = argparse.ArgumentParser(formatter_class=argparse.ArgumentDefaultsHelpFormatter)

    subparsers = parser.add_subparsers()
    annotate_parser = subparsers.add_parser('annotate', help="Annotate genomes/contigs/bins/MAGs",
                                            formatter_class=argparse.ArgumentDefaultsHelpFormatter)
    annotate_genes_parser = subparsers.add_parser('annotate_genes', help="Annotate already called genes, limited "
                                                                         "functionality compared to annotate",
                                                  formatter_class=argparse.ArgumentDefaultsHelpFormatter)
    distill_parser = subparsers.add_parser('distill', help="Summarize metabolic content of annotated genomes",
                                           formatter_class=argparse.ArgumentDefaultsHelpFormatter)
    strainer_parser = subparsers.add_parser('strainer', help="Strain annotations down to genes of interest",
                                            formatter_class=argparse.ArgumentDefaultsHelpFormatter)
    neighborhood_parser = subparsers.add_parser('neighborhoods', help="Find neighborhoods around genes of interest",
                                                formatter_class=argparse.ArgumentDefaultsHelpFormatter)
    merge_annotations_parser = subparsers.add_parser('merge_annotations', help="Merge multiple annotations to one "
                                                                               "larger set",
                                                     formatter_class=argparse.ArgumentDefaultsHelpFormatter)

    # parser for annotating mags, you know the real thing
    # TODO: add don't rename flag and give warning that all contig names must be unique
    annotate_parser.add_argument('-i', '--input_fasta', action='append',
                                 help="fasta file, optionally with wildcards to point to multiple fastas",
                                 required=True)
    annotate_parser.add_argument('-o', '--output_dir', help="output directory")
    annotate_parser.add_argument('--min_contig_size', type=int, default=2500,
                                 help='minimum contig size to be used for gene prediction')
    prodigal_mode_choices = ['train', 'meta', 'single']
    annotate_parser.add_argument('--prodigal_mode', type=str, default='meta', choices=prodigal_mode_choices,
                                 help='Mode of prodigal to use for gene calling. NOTE: normal or single mode require '
                                      'genomes which are high quality with low contamination and long contigs (average '
                                      'length >3 Kbp).')
    # prodigal_trans_table_choices = ['auto'] + [str(i) for i in range(1, 26)]
    prodigal_trans_table_choices = [str(i) for i in range(1, 26)]
    annotate_parser.add_argument('--trans_table', type=str, default='11', choices=prodigal_trans_table_choices,
                                 help='Translation table for prodigal to use for gene calling.')
    annotate_parser.add_argument('--bit_score_threshold', type=int, default=60,
                                 help='minimum bitScore of search to retain hits')
    annotate_parser.add_argument('--rbh_bit_score_threshold', type=int, default=350,
                                 help='minimum bitScore of reverse best hits to retain hits')
    annotate_parser.add_argument('--kofam_use_dbcan2_thresholds', action='store_true', default=False,
                                 help='Use dbcan2 suggested HMM cutoffs for KOfam annotation instead of KOfam '
                                      'recommended cutoffs. This will be ignored if annotating with KEGG Genes.')
    annotate_parser.add_argument('--custom_db_name', action='append', help="Names of custom databases, can be used"
                                                                           "multiple times.")
    annotate_parser.add_argument('--custom_fasta_loc', action='append', default=(),
                                 help="Location of fastas to annotate against, can be used multiple times but"
                                      "must match nubmer of custom_db_name's")
    annotate_parser.add_argument('--custom_hmm_name', action='append',  default=(),
                                 help="Names of custom hmm databases, can be used multiple times.")
    annotate_parser.add_argument('--custom_hmm_loc', action='append', default=(),
                                 help="Location of hmms to annotate against, can be used multiple times but"
                                      "must match nubmer of custom_hmm_name's")
<<<<<<< HEAD
    annotate_parser.add_argument('--custom_hmm_cutoffs_locs', action='append', default=(),
=======
    annotate_parser.add_argument('--custom_hmm_cutoffs_loc', action='append',
>>>>>>> 41d1fca0
                                 help="Location of file with custom HMM cutoffs and descriptions, can be used "
                                      "multiple times.")
    annotate_parser.add_argument('--gtdb_taxonomy', action='append', default=(),
                                 help='Summary file from gtdbtk taxonomy assignment from bins, can be used multiple'
                                      'times')
    annotate_parser.add_argument('--checkm_quality', action='append', default=(),
                                 help='Summary of of checkM quality assessment from bins, can be used multiple times')
    annotate_parser.add_argument('--use_uniref', action='store_true', default=False,
                                 help='Annotate these fastas against UniRef, drastically increases run time and memory '
                                      'requirements')
    annotate_parser.add_argument('--use_vogdb', action='store_true', default=False,
                                 help='Annotate these fastas against VOGDB, drastically decreases run time')
    annotate_parser.add_argument('--low_mem_mode', action='store_true', default=False,
                                 help='Skip annotating with uniref and use kofam instead of KEGG genes even if '
                                      'provided. Drastically decreases memory usage')
    annotate_parser.add_argument('--skip_trnascan', action='store_true', default=False)
    annotate_parser.add_argument('--keep_tmp_dir', action='store_true', default=False)
    annotate_parser.add_argument('--threads', type=int, default=10, help='number of processors to use')
    annotate_parser.add_argument('--verbose', action='store_true', default=False)
    annotate_parser.set_defaults(func=annotate_bins_cmd)

    # parser for annotating already called genes
    annotate_genes_parser.add_argument('-i', '--input_faa', help="fasta file, optionally with wildcards to point to "
                                                                 "individual MAGs", required=True)
    annotate_genes_parser.add_argument('-o', '--output_dir', help="output directory")
    annotate_genes_parser.add_argument('--bit_score_threshold', type=int, default=60,
                                       help='minimum bitScore of search to retain hits')
    annotate_genes_parser.add_argument('--rbh_bit_score_threshold', type=int, default=350,
                                       help='minimum bitScore of reverse best hits to retain hits')
    annotate_genes_parser.add_argument('--kofam_use_dbcan2_thresholds', action='store_true', default=False,
                                       help='Use dbcan2 suggested HMM cutoffs for KOfam annotation instead of KOfam '
                                            'recommended cutoffs. This will be ignored if annotating with KEGG Genes.')
    annotate_genes_parser.add_argument('--custom_db_name', action='append', help="Names of custom databases, can be "
                                                                                 "used multiple times.")
    annotate_genes_parser.add_argument('--custom_fasta_loc', action='append',
                                       help="Location of fastas to annotate against, can be used multiple times but"
                                            "must match nubmer of custom_db_name's")
    annotate_genes_parser.add_argument('--custom_hmm_name', action='append',
                                       help="Names of custom hmm databases, can be used multiple times.")
    annotate_genes_parser.add_argument('--custom_hmm_loc', action='append',
                                       help="Location of hmms to annotate against, can be used multiple times but"
                                            "must match nubmer of custom_hmm_name's")
    annotate_genes_parser.add_argument('--custom_hmm_cutoffs_loc', action='append',
                                       help="Location of file with custom HMM cutoffs and descriptions, can be used "
                                            "multiple times.")
    annotate_genes_parser.add_argument('--use_uniref', action='store_true', default=False,
                                       help='Annotate these fastas against UniRef, drastically increases run time and '
                                            'memory requirements')
    annotate_genes_parser.add_argument('--low_mem_mode', action='store_true', default=False,
                                       help='Skip annotating with uniref and use kofam instead of KEGG genes even if '
                                            'provided. Drastically decreases memory usage')
    annotate_genes_parser.add_argument('--keep_tmp_dir', action='store_true', default=False)
    annotate_genes_parser.add_argument('--threads', type=int, default=10, help='number of processors to use')
    annotate_genes_parser.add_argument('--verbose', action='store_true', default=False)
    annotate_genes_parser.set_defaults(func=annotate_called_genes_cmd)

    # parser for summarizing genomes
    distill_parser.add_argument("-i", "--input_file", help="Annotations path")
    distill_parser.add_argument("-o", "--output_dir", help="Directory to write summarized genomes")
    distill_parser.add_argument("--rrna_path", help="rRNA output from annotation")
    distill_parser.add_argument("--trna_path", help="tRNA output from annotation")
    distill_parser.add_argument("--groupby_column", help="Column from annotations to group as organism units",
                                default='fasta')
    distill_parser.add_argument("--custom_distillate", help="Custom distillate form to add your own modules")
    distill_parser.add_argument("--distillate_gene_names", action='store_true', default=False,
                                help="Give names of genes instead of counts in genome metabolism summary")
    distill_parser.add_argument("--genomes_per_product", help="Number of genomes per product.html output. Decrease "
                                                              "value if getting JavaScript Error: Maximum call stack "
                                                              "size exceeded when viewing product.html in browser.",
                                default=1000, type=int)
    distill_parser.set_defaults(func=summarize_genomes)

    # parser for getting genes
    input_group = strainer_parser.add_argument_group('Input and output files')
    input_group.add_argument('-i', '--input_annotations', required=True, help='annotations file to pull genes from')
    input_group.add_argument('-f', '--input_fasta', required=True, help='fasta file to filter')
    input_group.add_argument('-o', '--output_fasta', default='pull_genes.fasta',
                             help='location to write filtered fasta')
    name_group = strainer_parser.add_argument_group('Specific names to keep')
    name_group.add_argument('--fastas', nargs='*', default=None, help='space separated list of fastas to keep')
    name_group.add_argument('--scaffolds', nargs='*', default=None,
                            help='space separated list of scaffolds to keep')
    name_group.add_argument('--genes', nargs='*', default=None, help='space separated list of genes to keep')
    annotation_group = strainer_parser.add_argument_group('Annotation filters')
    annotation_group.add_argument('--identifiers', nargs='*', default=None, help='database identifiers to keep')
    annotation_group.add_argument('--categories', nargs='*', default=None,
                                  help='distillate categories to keep genes from')
    annotation_group.add_argument('--custom_distillate', help="Custom distillate form to add your own modules")
    dram_group = strainer_parser.add_argument_group('DRAM based filters')
    dram_group.add_argument('--taxonomy', nargs='*', default=None,
                            help='Level of GTDBTk taxonomy to keep (e.g. c__Clostridia), space separated list')
    dram_group.add_argument('--completeness', default=None, type=float,
                            help='Minimum completeness of genome to keep genes')
    dram_group.add_argument('--contamination', default=None, type=float,
                            help='Maximum contamination of genome to keep genes')
    strainer_parser.set_defaults(func=pull_sequences)

    # parser for getting gene neighborhoods
    neighborhood_parser.add_argument("-i", "--input_file", help="Annotations path")
    neighborhood_parser.add_argument("-o", "--output_dir", help="Directory to write gene neighborhoods")
    neighborhood_parser.add_argument("--genes", nargs='*', help="Gene names from DRAM to find neighborhoods around")
    neighborhood_parser.add_argument("--identifiers", nargs='*',
                                     help="Database identifiers assigned by DRAM to find neighborhoods around")
    neighborhood_parser.add_argument('--custom_distillate', help="Custom distillate form to add your own modules")
    neighborhood_parser.add_argument("--categories", help="Distillate categories to build gene neighborhoods around.")
    neighborhood_parser.add_argument("--genes_loc", help="Location of genes.fna/genes.faa file to filter to "
                                                         "neighborhoods")
    neighborhood_parser.add_argument("--scaffolds_loc", help="Location of scaffolds.fna file to filter to "
                                                             "neighborhoods")
    neighborhood_parser.add_argument("--distance_genes", type=int, help="Number of genes away from center to include "
                                                                        "in neighborhoods")
    neighborhood_parser.add_argument("--distance_bp", type=int, help="Number of genes away from center to include "
                                                                     "in neighborhoods")
    neighborhood_parser.set_defaults(func=get_gene_neighborhoods)

    # parser for merging annotations
    # TODO: Make it work with append so you can use multiple -i's
    merge_annotations_parser.add_argument("-i", "--input_dirs", help="Path with wildcards pointing to DRAM annotation "
                                                                     "output directories")
    merge_annotations_parser.add_argument("-o", "--output_dir", help="Path to output merged annotations files")
    merge_annotations_parser.set_defaults(func=merge_annotations_cmd)

    args = parser.parse_args()
    args_dict = {i: j for i, j in vars(args).items() if i != 'func'}
    args.func(**args_dict)<|MERGE_RESOLUTION|>--- conflicted
+++ resolved
@@ -61,11 +61,7 @@
     annotate_parser.add_argument('--custom_hmm_loc', action='append', default=(),
                                  help="Location of hmms to annotate against, can be used multiple times but"
                                       "must match nubmer of custom_hmm_name's")
-<<<<<<< HEAD
-    annotate_parser.add_argument('--custom_hmm_cutoffs_locs', action='append', default=(),
-=======
-    annotate_parser.add_argument('--custom_hmm_cutoffs_loc', action='append',
->>>>>>> 41d1fca0
+    annotate_parser.add_argument('--custom_hmm_cutoffs_loc', action='append', default=(),
                                  help="Location of file with custom HMM cutoffs and descriptions, can be used "
                                       "multiple times.")
     annotate_parser.add_argument('--gtdb_taxonomy', action='append', default=(),
@@ -98,17 +94,17 @@
     annotate_genes_parser.add_argument('--kofam_use_dbcan2_thresholds', action='store_true', default=False,
                                        help='Use dbcan2 suggested HMM cutoffs for KOfam annotation instead of KOfam '
                                             'recommended cutoffs. This will be ignored if annotating with KEGG Genes.')
-    annotate_genes_parser.add_argument('--custom_db_name', action='append', help="Names of custom databases, can be "
-                                                                                 "used multiple times.")
-    annotate_genes_parser.add_argument('--custom_fasta_loc', action='append',
+    annotate_genes_parser.add_argument('--custom_db_name', action='append', default=(),
+                                       help="Names of custom databases, can be used multiple times.")
+    annotate_genes_parser.add_argument('--custom_fasta_loc', action='append', default=(),
                                        help="Location of fastas to annotate against, can be used multiple times but"
                                             "must match nubmer of custom_db_name's")
-    annotate_genes_parser.add_argument('--custom_hmm_name', action='append',
+    annotate_genes_parser.add_argument('--custom_hmm_name', action='append', default=(),
                                        help="Names of custom hmm databases, can be used multiple times.")
-    annotate_genes_parser.add_argument('--custom_hmm_loc', action='append',
+    annotate_genes_parser.add_argument('--custom_hmm_loc', action='append', default=(),
                                        help="Location of hmms to annotate against, can be used multiple times but"
                                             "must match nubmer of custom_hmm_name's")
-    annotate_genes_parser.add_argument('--custom_hmm_cutoffs_loc', action='append',
+    annotate_genes_parser.add_argument('--custom_hmm_cutoffs_loc', action='append', default=(),
                                        help="Location of file with custom HMM cutoffs and descriptions, can be used "
                                             "multiple times.")
     annotate_genes_parser.add_argument('--use_uniref', action='store_true', default=False,
