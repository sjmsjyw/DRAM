--- conflicted
+++ resolved
@@ -13,8 +13,5 @@
   - sqlalchemy
   - barrnap
   - altair
-<<<<<<< HEAD
   - openpyxl
-=======
-  - networkx
->>>>>>> 5fc1438e
+  - networkx