from os import path

from sqlalchemy import create_engine
from sqlalchemy.orm import sessionmaker

from mag_annotator.database_setup import TABLE_NAME_TO_CLASS_DICT

# TODO: store all sequence db locs within database handler class


class DatabaseHandler:
    def __init__(self, database_loc):
        if not path.exists(database_loc):
            raise ValueError('Database does not exist at this path')
        engine = create_engine('sqlite:///%s' % database_loc)
        DBSession = sessionmaker(bind=engine)
        self.session = DBSession()

    # functions for adding descriptions to tables
<<<<<<< HEAD
    def add_descriptions_to_database(self, description_dict, db_name, clear_table=True):
=======
    def add_descriptions_to_database(self, description_dict, db_name, clear_table=False):
>>>>>>> 50d921db
        description_class = TABLE_NAME_TO_CLASS_DICT[db_name]
        if clear_table:
            self.session.query(description_class).delete()
        for id, description in description_dict.items():  # TODO: Make this a bulk operation
<<<<<<< HEAD
            self.session.add(description_class(id=id, description=description))
=======
            self.session.merge(description_class(id=id, description=description))
>>>>>>> 50d921db
        self.session.commit()

    # functions for getting descriptions from tables
    def get_description(self, id, db_name):
        return self.session.query(TABLE_NAME_TO_CLASS_DICT[db_name]).filter_by(id=id).one().description

    def get_descriptions(self, ids, db_name):
        description_class = TABLE_NAME_TO_CLASS_DICT[db_name]
        descriptions = self.session.query(description_class).filter(description_class.id.in_(ids)).all()
        return {i.id: i.description for i in descriptions}<|MERGE_RESOLUTION|>--- conflicted
+++ resolved
@@ -17,20 +17,12 @@
         self.session = DBSession()
 
     # functions for adding descriptions to tables
-<<<<<<< HEAD
-    def add_descriptions_to_database(self, description_dict, db_name, clear_table=True):
-=======
     def add_descriptions_to_database(self, description_dict, db_name, clear_table=False):
->>>>>>> 50d921db
         description_class = TABLE_NAME_TO_CLASS_DICT[db_name]
         if clear_table:
             self.session.query(description_class).delete()
         for id, description in description_dict.items():  # TODO: Make this a bulk operation
-<<<<<<< HEAD
-            self.session.add(description_class(id=id, description=description))
-=======
             self.session.merge(description_class(id=id, description=description))
->>>>>>> 50d921db
         self.session.commit()
 
     # functions for getting descriptions from tables
