from skbio.io import read as read_sequence
from skbio.io import write as write_sequence
from skbio import Sequence
from os import path, mkdir, stat
from shutil import rmtree, copy2
import pandas as pd
from datetime import datetime
import re
from glob import glob
import warnings
from functools import partial
import io

from mag_annotator.utils import run_process, make_mmseqs_db, merge_files, get_database_locs, multigrep
from mag_annotator.database_handler import DatabaseHandler

# TODO: add ability to take into account multiple best hits as in old_code.py
# TODO: add real logging
# TODO: add silent mode
# TODO: add abx resistance genes
# TODO: add skip uniref90 flag
# TODO: in annotated gene faa checkout out ko id for actual kegg gene id
# TODO: fix GBKs

BOUTFMT6_COLUMNS = ['qId', 'tId', 'seqIdentity', 'alnLen', 'mismatchCnt', 'gapOpenCnt', 'qStart', 'qEnd', 'tStart',
                    'tEnd', 'eVal', 'bitScore']
HMMSCAN_COLUMNS = ['qid', 'qlen', 'tid', 'tlen', 'evalue', 'qstart', 'qend', 'tstart', 'tend']
<<<<<<< HEAD
HMMSCAN_ALL_COLUMNS = ['query_id', 'query_ascession', 'target_length', 'target_id', 'target_ascession', 'target_length',
                       'full_evalue', 'full_score', 'full_bias', 'domain_number', 'domain_count', 'domain_cevalue',
                       'doman_ievalue', 'domain_score', 'domain_bias', 'target_start', 'target_end', 'alignment_start',
                       'alignment_end', 'query_start', 'query_end', 'accuracy', 'description']
=======
MAG_DBS_TO_ANNOTATE = ['kegg', 'uniref', 'peptidase', 'pfam', 'dbcan', 'vogdb']
>>>>>>> b10ce01e


def filter_fasta(fasta_loc, min_len=5000, output_loc=None):
    """Removes sequences shorter than a set minimum from fasta files, outputs an object or to a file"""
    kept_seqs = (seq for seq in read_sequence(fasta_loc, format='fasta') if len(seq) > min_len)
    if output_loc is None:
        return list(kept_seqs)
    else:
        write_sequence(kept_seqs, format='fasta', into=output_loc)


def run_prodigal(fasta_loc, output_dir, verbose=False):
    """Runs the prodigal gene caller on a given fasta file, outputs resulting files to given directory"""
    output_gff = path.join(output_dir, 'genes.gff')
    output_fna = path.join(output_dir, 'genes.fna')
    output_faa = path.join(output_dir, 'genes.faa')

    run_process(['prodigal', '-i', fasta_loc, '-p', 'meta', '-f', 'gff', '-o', output_gff, '-a', output_faa, '-d',
                 output_fna], verbose=verbose)
    return output_gff, output_fna, output_faa


def get_best_hits(query_db, target_db, output_dir='.', query_prefix='query', target_prefix='target',
                  bit_score_threshold=60, threads=10, verbose=False):
    """Uses mmseqs2 to do a blast style search of a query db against a target db, filters to only include best hits
    Returns a file location of a blast out format 6 file with search results
    """
    # TODO: Return both tsv and mmsdb
    # make query to target db
    tmp_dir = path.join(output_dir, 'tmp')
    query_target_db = path.join(output_dir, '%s_%s.mmsdb' % (query_prefix, target_prefix))
    run_process(['mmseqs', 'search', query_db, target_db, query_target_db, tmp_dir, '--threads', str(threads)],
                verbose=verbose)
    # filter query to target db to only best hit
    query_target_db_top = path.join(output_dir, '%s_%s.tophit.mmsdb' % (query_prefix, target_prefix))
    run_process(['mmseqs', 'filterdb', query_target_db, query_target_db_top, '--extract-lines', '1'], verbose=verbose)
    # filter query to target db to only hits with min threshold
    query_target_db_top_filt = path.join(output_dir, '%s_%s.tophit.minbitscore%s.mmsdb'
                                         % (query_prefix, target_prefix, bit_score_threshold))
    run_process(['mmseqs', 'filterdb', '--filter-column', '2', '--comparison-operator', 'ge', '--comparison-value',
                 str(bit_score_threshold), '--threads', str(threads), query_target_db_top, query_target_db_top_filt],
                verbose=verbose)
    # convert results to blast outformat 6
    forward_output_loc = path.join(output_dir, '%s_%s_hits.b6' % (query_prefix, target_prefix))
    run_process(['mmseqs', 'convertalis', query_db, target_db, query_target_db_top_filt, forward_output_loc,
                 '--threads', str(threads)], verbose=verbose)
    return forward_output_loc


def get_reciprocal_best_hits(query_db, target_db, output_dir='.', query_prefix='query', target_prefix='target',
                             bit_score_threshold=60, rbh_bit_score_threshold=350, threads=10, verbose=False):
    """Take results from best hits and use for a reciprocal best hits search"""
    # TODO: Make it take query_target_db as a parameter
    # create subset for second search
    query_target_db_top_filt = path.join(output_dir, '%s_%s.tophit.minbitscore%s.mmsdb'
                                         % (query_prefix, target_prefix, bit_score_threshold))  # I DON'T LIKE THIS
    query_target_db_filt_top_swapped = path.join(output_dir, '%s_%s.minbitscore%s.tophit.swapped.mmsdb'
                                                 % (query_prefix, target_prefix, bit_score_threshold))
    # swap queries and targets in results database
    run_process(['mmseqs', 'swapdb', query_target_db_top_filt, query_target_db_filt_top_swapped, '--threads',
                 str(threads)], verbose=verbose)
    target_db_filt = path.join(output_dir, '%s.filt.mmsdb' % target_prefix)
    # create a subdatabase of the target database with the best hits as well as the index of the target database
    run_process(['mmseqs', 'createsubdb', query_target_db_filt_top_swapped, target_db, target_db_filt], verbose=verbose)
    run_process(['mmseqs', 'createsubdb', query_target_db_filt_top_swapped, '%s_h' % target_db,
                 '%s_h' % target_db_filt], verbose=verbose)

    return get_best_hits(target_db_filt, query_db, output_dir, target_prefix, query_prefix, rbh_bit_score_threshold,
                         threads, verbose)


def process_reciprocal_best_hits(forward_output_loc, reverse_output_loc, target_prefix='target'):
    """Process the forward and reverse best hits results to find reverse best hits
    Returns the query gene, target gene, if it was a reverse best hit, % identity, bit score and e-value
    """
    forward_hits = pd.read_csv(forward_output_loc, sep='\t', header=None, names=BOUTFMT6_COLUMNS)
    forward_hits = forward_hits.set_index('qId')
    reverse_hits = pd.read_csv(reverse_output_loc, sep='\t', header=None, names=BOUTFMT6_COLUMNS)
    reverse_hits = reverse_hits.set_index('qId')
    hits = pd.DataFrame(index=['%s_hit' % target_prefix, '%s_RBH' % target_prefix, '%s_identity' % target_prefix,
                               '%s_bitScore' % target_prefix, '%s_eVal' % target_prefix])
    for forward_hit, row in forward_hits.iterrows():
        rbh = False
        if row.tId in reverse_hits.index:
            if forward_hit == reverse_hits.loc[row.tId].tId:
                rbh = True
        hits[forward_hit] = [row.tId, rbh, row.seqIdentity, row.bitScore, row.eVal]
    return hits.transpose()


def get_kegg_description(kegg_hits, header_dict):
    """Gets the KEGG IDs, and full KEGG hits from list of KEGG IDs for output in annotations"""
    gene_description = list()
    ko_list = list()
    for kegg_hit in kegg_hits.kegg_hit:
        header = header_dict[kegg_hit]
        gene_description.append(header)
        kos = re.findall(r'(K\d\d\d\d\d)', header)
        if len(kos) == 0:
            ko_list.append('')
        else:
            ko_list.append(','.join(kos))
    new_df = pd.DataFrame([ko_list, gene_description], index=['kegg_id', 'kegg_hit'], columns=kegg_hits.index)
    return pd.concat([new_df.transpose(), kegg_hits.drop('kegg_hit', axis=1)], axis=1, sort=False)


def get_uniref_description(uniref_hits, header_dict):
    """Gets UniRef ID's, taxonomy and full string from list of UniRef IDs for output in annotations"""
    gene_description = list()
    uniref_list = list()
    gene_taxonomy = list()
    for uniref_hit in uniref_hits.uniref_hit:
        header = header_dict[uniref_hit]
        gene_description.append(header)
        uniref_list.append(header[header.find('RepID=') + 6:])
        gene_taxonomy.append(re.search(r'Tax=(.*?) (\S*?)=', header).group(1))
    new_df = pd.DataFrame([uniref_list, gene_description, gene_taxonomy],
                          index=['uniref_id', 'uniref_hit', 'uniref_taxonomy'],
                          columns=uniref_hits.index)
    return pd.concat([new_df.transpose(), uniref_hits.drop('uniref_hit', axis=1)], axis=1, sort=False)


def get_basic_description(hits, header_dict, db_name='viral'):
    """Get viral gene full descriptions based on headers (text before first space)"""
    hit_list = list()
    description = list()
    for hit in hits['%s_hit' % db_name]:
        header = header_dict[hit]
        hit_list.append(hit)
        description.append(header)
    new_df = pd.DataFrame([hit_list, description],
                          index=['%s_id' % db_name, '%s_hit' % db_name],
                          columns=hits.index)
    return pd.concat([new_df.transpose(), hits.drop('%s_hit' % db_name, axis=1)], axis=1, sort=False)


def get_peptidase_description(peptidase_hits, header_dict):
    peptidase_list = list()
    peptidase_family = list()
    peptidase_descirption = list()
    for peptidase_hit in peptidase_hits.peptidase_hit:
        header = header_dict[peptidase_hit]
        peptidase_list.append(peptidase_hit)
        peptidase_family.append(re.search(r'#\w*.#', header).group()[1:-1])
        peptidase_descirption.append(header)
    new_df = pd.DataFrame([peptidase_list, peptidase_family, peptidase_descirption],
                          index=['peptidase_id', 'peptidase_family', 'peptidase_hit'], columns=peptidase_hits.index)
    return pd.concat([new_df.transpose(), peptidase_hits.drop('peptidase_hit', axis=1)], axis=1, sort=False)


def run_mmseqs_pfam(query_db, pfam_profile, output_loc, output_prefix='mmpro_results', db_handler=None,
                    threads=10, verbose=False):
    """Use mmseqs to run a search against pfam, currently keeping all hits and not doing any extra filtering"""
    tmp_dir = path.join(output_loc, 'tmp')
    output_db = path.join(output_loc, '%s.mmsdb' % output_prefix)
    run_process(['mmseqs', 'search', query_db, pfam_profile, output_db, tmp_dir, '-k', '5', '-s', '7', '--threads',
                 str(threads)], verbose=verbose)
    output_loc = path.join(output_loc, 'pfam_output.b6')
    run_process(['mmseqs', 'convertalis', query_db, pfam_profile, output_db, output_loc], verbose=verbose)
    pfam_results = pd.read_csv(output_loc, sep='\t', header=None, names=BOUTFMT6_COLUMNS)
    pfam_dict = dict()
    if db_handler is not None:
        pfam_descriptions = db_handler.get_descriptions(set(pfam_results.tId), 'pfam_description')
    else:
        pfam_descriptions = None
    for gene, pfam_frame in pfam_results.groupby('qId'):
        if pfam_descriptions is None:
            pfam_dict[gene] = '; '.join(pfam_frame.tId)
        else:
            pfam_dict[gene] = '; '.join(['%s [%s]' % (pfam_descriptions[ascession], ascession)
                                         for ascession in pfam_frame.tId])
    return pd.Series(pfam_dict, name='pfam_hits')


def get_sig(tstart, tend, evalue):
    """Check if hmm match is significant, based on dbCAN described parameters"""
    tcovlen = tend - tstart
    if tcovlen >= 80 and evalue < 1e-5:
        return True
    elif tcovlen < 80 and evalue < 1e-3:
        return True
    else:
        return False


# TODO: refactor following to methods to a shared run hmm step and individual get description steps
def parse_hmmsearch_domtblout(file):
    df_lines = list()
    for line in open(file):
        if not line.startswith('#'):
            line = line.split()
            line = line[:22] + [' '.join(line[22:])]
            df_lines.append(line)
    return pd.DataFrame(df_lines, columns=HMMSCAN_ALL_COLUMNS)


def run_hmmscan_kofam(gene_faa, kofam_hmm, output_dir, ko_list, threads=1, verbose=False):
    output = path.join(output_dir, 'kofam_profile.b6')
    run_process(['hmmsearch', '--domtblout', output, '--cpu', str(threads), kofam_hmm, gene_faa], verbose=verbose)
    ko_hits = parse_hmmsearch_domtblout(output)

    is_sig = list()
    for ko, frame in ko_hits.groupby('target_id'):
        ko_row = ko_list.loc[ko]
        if ko_row['score_type'] == 'domain':
            score = frame.domain_score
        elif ko_row['score_type'] == 'full':
            score = frame.full_score
        elif ko_row['score_type'] == '-':
            continue
        else:
            raise ValueError(ko_row['score_type'])
        frame = frame.loc[score.astype(float) > float(ko_row.threshold)]
        is_sig.append(frame)
    ko_hits_sig = pd.concat(is_sig)

    kegg_dict = dict()
    for gene, frame in ko_hits_sig.groupby('query_id'):
        kegg_dict[gene] = '; '.join(['%s [%s]' % (ko_list.loc[ascession, 'definition'], ascession)
                                     for ascession in frame.target_id])
    return pd.Series(kegg_dict, name='kofam_hits')


def run_hmmscan_dbcan(genes_faa, dbcan_loc, output_loc, threads=10, db_handler=None, verbose=False):
    """Run hmmscan of genes against dbcan, apparently I can speed it up using hmmsearch in the reverse
    Commands this is based on:
    hmmscan --domtblout ~/dbCAN_test_1 dbCAN-HMMdb-V7.txt ~/shale_checkMetab_test/DRAM/genes.faa
    cat ~/dbCAN_test_1 | grep -v '^#' | awk '{print $1,$3,$4,$6,$13,$16,$17,$18,$19}' | sed 's/ /\t/g' | \
    sort -k 3,3 -k 8n -k 9n > dbCAN_test_1.good_cols.tsv
    """
    # Run hmmscan
    dbcan_output = path.join(output_loc, 'dbcan_results.unprocessed.txt')
    run_process(['hmmsearch', '--domtblout', dbcan_output, '--cpu', str(threads), dbcan_loc, genes_faa],
                verbose=verbose)
    processed_dbcan_output = path.join(output_loc, 'dbcan_results.tsv')
    cmd = "cat %s | grep -v '^#' | awk '{print $1,$3,$4,$6,$13,$16,$17,$18,$19}' |" \
          "sed 's/ /\t/g' | sort -k 3,3 -k 8n -k 9n > %s" % (dbcan_output, processed_dbcan_output)
    run_process(cmd, shell=True)

    # Process results
    if path.isfile(processed_dbcan_output) and stat(processed_dbcan_output).st_size > 0:
        dbcan_res = pd.read_csv(processed_dbcan_output, sep='\t', header=None)

        dbcan_res.columns = HMMSCAN_COLUMNS

        significant = [row_num for row_num, row in dbcan_res.iterrows() if get_sig(row.tstart, row.tend, row.evalue)]
        if len(significant) == 0:  # if nothing significant then return nothing, don't get descriptions
            return pd.Series(name='cazy_hits')
        dbcan_res_significant = dbcan_res.loc[significant]

        dbcan_dict = dict()
        if db_handler is not None:
            dbcan_descriptions = db_handler.get_descriptions(set([strip_endings(i, ['.hmm']).split('_')[0] for i in
                                                                  dbcan_res_significant.tid]),
                                                             'dbcan_description')
        else:
            dbcan_descriptions = None
        for gene, frame in dbcan_res_significant.groupby('qid'):
            if dbcan_descriptions is None:
                dbcan_dict[gene] = '; '.join([i[:-4] for i in frame.tid])
            else:
                dbcan_dict[gene] = '; '.join(['%s [%s]' % (dbcan_descriptions.get(accession[:-4].split('_')[0]),
                                                           accession[:-4]) for accession in frame.tid])
        return pd.Series(dbcan_dict, name='cazy_hits')
    else:
        return pd.Series(name='cazy_hits')


def run_hmmscan_vogdb(genes_faa, vogdb_loc, output_loc, threads=10, db_handler=None, verbose=False):
    # run hmmscan
    vogdb_output = path.join(output_loc, 'vogdb_results.unprocessed.txt')
    run_process(['hmmsearch', '--domtblout', vogdb_output, '--cpu', str(threads), vogdb_loc, genes_faa],
                verbose=verbose)
    processed_vogdb_output = path.join(output_loc, 'vogdb_results.tsv')
    cmd = "cat %s | grep -v '^#' | awk '{print $1,$3,$4,$6,$13,$16,$17,$18,$19}' |" \
          "sed 's/ /\t/g' | sort -k 3,3 -k 8n -k 9n > %s" % (vogdb_output, processed_vogdb_output)
    run_process(cmd, shell=True)

    # Process Results
    if path.isfile(processed_vogdb_output) and stat(processed_vogdb_output).st_size > 0:
        vogdb_res = pd.read_csv(processed_vogdb_output, sep='\t', header=None)

        vogdb_res.columns = HMMSCAN_COLUMNS

        significant = [row_num for row_num, row in vogdb_res.iterrows() if get_sig(row.tstart, row.tend, row.evalue)]
        if len(significant) == 0:  # if nothing significant then return nothing, don't get descriptions
            return pd.Series(name='vogdb_hits')

        vogdb_res = vogdb_res.loc[significant].sort_values('evalue')
        vogdb_res_most_sig_list = list()
        for gene, frame in vogdb_res.groupby('qid'):
            vogdb_res_most_sig_list.append(frame.index[0])
        vogdb_res_most_sig = vogdb_res.loc[vogdb_res_most_sig_list]

        vogdb_description_dict = dict()
        vogdb_category_dict = dict()
        if db_handler is not None:
            vogdb_descriptions = db_handler.get_descriptions(set(vogdb_res_most_sig.tid),
                                                             'vogdb_description')
        else:
            vogdb_descriptions = None
        for _, row in vogdb_res_most_sig.iterrows():
            gene = row['qid']
            vogdb_id = row['tid']
            if vogdb_descriptions is None:
                vogdb_description_dict[gene] = vogdb_id
            else:
                description = vogdb_descriptions.get(vogdb_id)
                categories_str = description.split('; ')[1]
                vogdb_categories = [categories_str[0 + i:2 + i] for i in range(0, len(categories_str), 2)]
                vogdb_description_dict[gene] = description
                vogdb_category_dict[gene] = ';'.join(set(vogdb_categories))
        return pd.DataFrame((pd.Series(vogdb_description_dict, name='vogdb_description'),
                             pd.Series(vogdb_category_dict, name='vogdb_categories'))).transpose()
    else:
        return pd.Series(name='vogdb_hits')


def get_gene_data(fasta_loc):
    """Take the prodigal gene headers and get the scaffold that it came from
    Based on idba_ud 'scaffold_#' scaffold names with gene name after
    """
    df_dict = dict()
    for seq in read_sequence(fasta_loc, format='fasta'):
        split_label = seq.metadata['id'].split('_')
        scaffold = '_'.join(split_label[:-1])
        gene_position = split_label[-1]
        start_position, end_position, strandedness = seq.metadata['description'].split('#')[1:4]
        df_dict[seq.metadata['id']] = [scaffold, int(gene_position), int(start_position), int(end_position),
                                       int(strandedness)]
    return pd.DataFrame.from_dict(df_dict, orient='index', columns=['scaffold', 'gene_position', 'start_position',
                                                                    'end_position', 'strandedness'])


def get_unannotated(fasta_loc, annotations):
    """Get the genes from the fasta which did not get any annotations"""
    return [seq.metadata['id'] for seq in read_sequence(fasta_loc, format='fasta')
            if seq.metadata['id'] not in annotations]


def assign_grades(annotations):
    """Grade genes based on reverse best hits to KEGG, UniRef and Pfam"""
    grades = dict()
    for gene, row in annotations.iterrows():
        if row.kegg_RBH is True:
            grade = 'A'
        elif row.uniref_RBH is True:
            grade = 'B'
        elif not pd.isna(row.kegg_hit) or not pd.isna(row.uniref_hit):
            grade = 'C'
        elif not pd.isna(row.pfam_hits):
            grade = 'D'
        else:
            grade = 'E'
        grades[gene] = grade
    return pd.Series(grades, name='grade')


def generate_annotated_fasta(input_fasta, annotations, verbosity='short', name=None):
    """Generates fasta entries with added annotation information to the header of a fasta
    either add best annotation (based on grade) (verbosity = short) or all annotations (verbosity = long)
    """
    for seq in read_sequence(input_fasta, format='fasta'):
        annotation = annotations.loc[seq.metadata['id']]
        if 'grade' in annotations.columns and verbosity == 'short':
            annotation_str = 'grade: %s' % annotation.grade
            if (annotation.grade == 'A') or (annotation.grade == 'C' and not pd.isna(annotation.kegg_hit)):
                annotation_str += '; %s (db=%s)' % (annotation.kegg_hit, 'kegg')
            elif annotation.grade == 'B' or (annotation.grade == 'C' and not pd.isna(annotation.uniref_hit)):
                annotation_str += '; %s (db=%s)' % (annotation.uniref_hit, 'uniref')
            elif annotation.grade == 'D':
                annotation_str += '; %s (db=%s)' % (annotation.pfam_hits, 'pfam')
            else:
                pass
        else:
            annotation_list = []
            if 'grade' in annotations.columns:
                annotation_list += ['grade: %s' % annotation.grade]
            if 'kegg_hit' in annotations.columns:
                if not pd.isna(annotation.kegg_hit):
                    annotation_list += ['%s (db=%s)' % (annotation.kegg_hit, 'kegg')]
            if 'uniref_hit' in annotations.columns:
                if not pd.isna(annotation.uniref_hit):
                    annotation_list += ['%s (db=%s)' % (annotation.uniref_hit, 'uniref')]
            if 'pfam_hits' in annotations.columns:
                if not pd.isna(annotation.pfam_hits):
                    annotation_list += ['%s (db=%s)' % (annotation.pfam_hits, 'pfam')]
            if 'bin_taxonomy' in annotations.columns:
                if not pd.isna(annotation.bin_taxonomy):
                    annotation_list += [annotation.bin_taxonomy]
            annotation_str = '; '.join(annotation_list)
        if name is not None:
            seq.metadata['id'] = '%s_%s' % (name, seq.metadata['id'])
        seq.metadata['description'] = annotation_str
        yield seq


def create_annotated_fasta(input_fasta, annotations, output_fasta, verbosity='short', name=None):
    """For use with genes files, added annotations"""
    write_sequence(generate_annotated_fasta(input_fasta, annotations, verbosity, name),
                   format='fasta', into=output_fasta)


def generate_renamed_fasta(input_fasta, prefix):
    """For use with scaffolds files, merges together bins with fasta name added as a prefix to the file"""
    for seq in read_sequence(input_fasta, format='fasta'):
        seq.metadata['id'] = '%s_%s' % (prefix, seq.metadata['id'])
        yield seq


def rename_fasta(input_fasta, output_fasta, prefix):
    """See above"""
    write_sequence(generate_renamed_fasta(input_fasta, prefix), format='fasta', into=output_fasta)


def annotate_gff(input_gff, output_gff, annotations, prefix):
    """Go through a gff and add a prefix to the scaffold and gene number for all ID's"""
    f = open(input_gff)
    o = open(output_gff, 'w')
    for line in f:
        if not line.startswith('#') and not line.startswith('\n'):
            line = line.strip()
            # replace id with new name
            old_scaffold = line.split('\t')[0]
            line = '%s_%s' % (prefix, line)
            match = re.search(r'ID=\d*_\d*;', line)
            gene_number = match.group().split('_')[-1][:-1]
            old_gene_name = '%s_%s' % (old_scaffold, gene_number)
            gene_name = '%s_%s' % (prefix, old_gene_name)
            line = re.sub(r'ID=\d*_\d*;', 'ID=%s;' % gene_name, line)
            # get annotations to add from annotations file and add to end of line
            annotations_to_add = {i: annotations.loc[old_gene_name, i] for i in annotations.columns
                                  if i.endswith('_id')}
            line += '%s;' % ';'.join(['%s=%s' % (key.strip(), value.strip())
                                      for key, value in annotations_to_add.items()
                                      if not pd.isna(value) and value != ''])
        o.write('%s\n' % line)


def make_gbk_from_gff_and_fasta(gff_loc='genes.gff', fasta_loc='scaffolds.fna', output_gbk=None):
    # scikit-bio can make a genbank for a concatenated gff and fasta file so make this first
    gff = open(gff_loc)
    fasta = open(fasta_loc)
    fasta_records = len([i for i in read_sequence(open(fasta_loc), format='fasta')])  # get number of fasta records
    # the gff with fasta format is the gff then ##FASTA then the fasta
    concat_gff = '%s\n##FASTA\n%s' % (gff.read(), fasta.read())

    # now we can only ready one record from the gff/fasta hybrid at a time
    # read a record at a time till end of the fasta
    genbank_records = ''
    for i in range(1, fasta_records + 1):
        seq = read_sequence(io.StringIO(concat_gff), format='gff3', into=Sequence, seq_num=i)
        # need to capture genbank output so we can combine into a multi-genbank file
        capture_print = io.StringIO()
        seq.write(capture_print, format='genbank')
        genbank_records += capture_print.getvalue()

    # if no output then return as string, otherwise write write to output location
    if output_gbk is None:
        return genbank_records
    else:
        open(output_gbk, 'w').write(genbank_records)


def run_trna_scan(fasta, output_loc, fasta_name, threads=10, verbose=True):
    """Run tRNAscan-SE on scaffolds and create a table of tRNAs as a separate output"""
    raw_trnas = path.join(output_loc, 'raw_trnas.txt')
    run_process(['tRNAscan-SE', '-G', '-o', raw_trnas, '--thread', str(threads), fasta], verbose=verbose)
    if path.isfile(raw_trnas) and stat(raw_trnas).st_size > 0:
        processed_trnas = path.join(output_loc, 'trnas.tsv')
        trna_frame = pd.read_csv(raw_trnas, sep='\t', skiprows=[0, 2], index_col=0)
        trna_frame.insert(0, 'fasta', fasta_name)
        trna_frame.to_csv(processed_trnas, sep='\t')
    else:
        warnings.warn('No tRNAs were detected, no trnas.tsv file will be created.')


RAW_RRNA_COLUMNS = ['scaffold', 'tool_name', 'type', 'begin', 'end', 'e-value', 'strand', 'empty', 'note']
RRNA_COLUMNS = ['fasta', 'begin', 'end', 'strand', 'type', 'e-value', 'note']


def run_barrnap(fasta, output_loc, fasta_name, threads=10, verbose=True):
    raw_rrna_str = run_process(['barrnap', '--threads', str(threads), fasta], capture_stdout=True, check=False,
                               verbose=verbose)
    if len(raw_rrna_str.strip()) > 0:
        raw_rrna_table = pd.read_csv(io.StringIO(raw_rrna_str), skiprows=1, sep='\t', header=None,
                                     names=RAW_RRNA_COLUMNS, index_col=0)
        rrna_table_rows = list()
        for gene, row in raw_rrna_table.iterrows():
            rrna_row_dict = {entry.split('=')[0]: entry.split('=')[1] for entry in row['note'].split(';')}
            rrna_table_rows.append([fasta_name, row.begin, row.end, row.strand, rrna_row_dict['Name'].replace('_', ' '),
                                    row['e-value'], rrna_row_dict.get('note', '')])
        rrna_table = pd.DataFrame(rrna_table_rows, index=raw_rrna_table.index, columns=RRNA_COLUMNS)
        processed_rrnas = path.join(output_loc, 'rrnas.tsv')
        rrna_table.to_csv(processed_rrnas, sep='\t')
    else:
        warnings.warn('No rRNAs were detected, no rrnas.tsv file will be created.')


def do_blast_style_search(query_db, target_db, working_dir, db_handler, get_description, start_time,
                          db_name='database', bit_score_threshold=60, rbh_bit_score_threshold=350, threads=10,
                          verbose=False):
    """A convenience function to do a blast style reciprocal best hits search"""
    # Get kegg hits
    print('%s: Getting forward best hits from %s' % (str(datetime.now() - start_time), db_name))
    forward_hits = get_best_hits(query_db, target_db, working_dir, 'gene', db_name, bit_score_threshold,
                                 threads, verbose=verbose)
    if stat(forward_hits).st_size == 0:
        return pd.DataFrame()
    print('%s: Getting reverse best hits from %s' % (str(datetime.now() - start_time), db_name))
    reverse_hits = get_reciprocal_best_hits(query_db, target_db, working_dir, 'gene', db_name,
                                            bit_score_threshold, rbh_bit_score_threshold, threads, verbose=verbose)
    hits = process_reciprocal_best_hits(forward_hits, reverse_hits, db_name)
    print('%s: Getting descriptions of hits from %s' % (str(datetime.now() - start_time), db_name))
    if '%s_description' % db_name in db_handler.get_database_names():
        header_dict = db_handler.get_descriptions(hits['%s_hit' % db_name], '%s_description' % db_name)
    else:
        header_dict = multigrep(hits['%s_hit' % db_name], '%s_h' % target_db, working_dir)
    hits = get_description(hits, header_dict)
    return hits


def count_motifs(gene_faa, motif='(C..CH)'):
    motif_count_dict = dict()
    for seq in read_sequence(gene_faa, format='fasta'):
        motif_count_dict[seq.metadata['id']] = len(list(seq.find_with_regex(motif)))
    return motif_count_dict


def strip_endings(text, suffixes: list):
    for suffix in suffixes:
        if text.endswith(suffix):
            text = text[:len(text) - len(suffix)]
    return text


def annotate_fasta(fasta_loc, fasta_name, output_dir, db_locs, db_handler, min_contig_size=5000, custom_db_locs=(),
                   dbs_to_use=None, bit_score_threshold=60, rbh_bit_score_threshold=350, skip_uniref=True,
                   skip_trnascan=False, start_time=datetime.now(), threads=1, verbose=False):
    """Annotated a single multifasta file, all file based outputs will be in output_dir"""
    # first step filter fasta
    print('%s: Filtering fasta' % str(datetime.now() - start_time))
    filtered_fasta = path.join(output_dir, 'filtered_fasta.fa')
    filter_fasta(fasta_loc, min_contig_size, filtered_fasta)

    # call genes with prodigal
    print('%s: Calling genes with prodigal' % str(datetime.now() - start_time))
    gene_gff, gene_fna, gene_faa = run_prodigal(filtered_fasta, output_dir, verbose=verbose)

    # if dbs_to_use is not none then filter to only include databases listed
    if dbs_to_use is not None:
        db_locs = {key: value for key, value in db_locs.items() if key in dbs_to_use}

    # run reciprocal best hits searches
    print('%s: Turning genes from prodigal to mmseqs2 db' % str(datetime.now() - start_time))
    query_db = path.join(output_dir, 'gene.mmsdb')
    make_mmseqs_db(gene_faa, query_db, create_index=True, threads=threads, verbose=verbose)

    annotation_list = list()

    # Get kegg hits
    if 'kegg' in db_locs:
        annotation_list.append(do_blast_style_search(query_db, db_locs['kegg'], output_dir,
                                                     db_handler, get_kegg_description, start_time,
                                                     'kegg', bit_score_threshold, rbh_bit_score_threshold, threads,
                                                     verbose))
    elif 'kofam' in db_locs and 'kofam_ko_list' in db_locs:
        annotation_list.append(run_hmmscan_kofam(gene_faa, db_locs['kofam'], output_dir,
                                                 pd.read_csv(db_locs['kofam_ko_list'], sep='\t', index_col=0),
                                                 threads, verbose))
    else:
        pass

    # Get uniref hits
    if 'uniref' in db_locs and not skip_uniref:
        annotation_list.append(do_blast_style_search(query_db, db_locs['uniref'], output_dir,
                                                     db_handler, get_uniref_description,
                                                     start_time, 'uniref', bit_score_threshold,
                                                     rbh_bit_score_threshold, threads, verbose))

    # Get viral hits
    if 'viral' in db_locs:
        get_viral_description = partial(get_basic_description, db_name='viral')
        annotation_list.append(do_blast_style_search(query_db, db_locs['viral'], output_dir,
                                                     db_handler, get_viral_description,
                                                     start_time, 'viral', bit_score_threshold,
                                                     rbh_bit_score_threshold, threads, verbose))

    # Get peptidase hits
    if 'peptidase' in db_locs:
        annotation_list.append(do_blast_style_search(query_db, db_locs['peptidase'], output_dir,
                                                     db_handler, get_peptidase_description,
                                                     start_time, 'peptidase', bit_score_threshold,
                                                     rbh_bit_score_threshold, threads, verbose))

    # Get pfam hits
    if 'pfam' in db_locs:
        print('%s: Getting hits from pfam' % str(datetime.now() - start_time))
        annotation_list.append(run_mmseqs_pfam(query_db, db_locs['pfam'], output_dir, output_prefix='pfam',
                                               db_handler=db_handler, threads=threads, verbose=verbose))

    # use hmmer to detect cazy ids using dbCAN
    if 'dbcan' in db_locs:
        print('%s: Getting hits from dbCAN' % str(datetime.now() - start_time))
        annotation_list.append(run_hmmscan_dbcan(gene_faa, db_locs['dbcan'], output_dir, threads, db_handler=db_handler,
                                                 verbose=verbose))

    # use hmmer to detect vogdbs
    if 'vogdb' in db_locs:
        print('%s: Getting hits from VOGDB' % str(datetime.now() - start_time))
        annotation_list.append(run_hmmscan_vogdb(gene_faa, db_locs['vogdb'], output_dir, threads, db_handler=db_handler,
                                                 verbose=verbose))

    for db_name, db_loc in custom_db_locs.items():
        print('%s: Getting hits from %s' % (str(datetime.now() - start_time), db_name))
        get_custom_description = partial(get_basic_description, db_name=db_name)
        annotation_list.append(do_blast_style_search(query_db, db_loc, output_dir, db_handler,
                                                     get_custom_description, start_time, db_name,
                                                     bit_score_threshold, rbh_bit_score_threshold, threads,
                                                     verbose))

    # heme regulatory motif count
    annotation_list.append(pd.Series(count_motifs(gene_faa, '(C..CH)'), name='heme_regulatory_motif_count'))

    # merge dataframes
    print('%s: Finishing up results' % str(datetime.now() - start_time))
    annotations = pd.concat(annotation_list, axis=1, sort=False)

    # get scaffold data and assign grades
    if 'kegg' in db_locs and 'uniref' in db_locs and not skip_uniref:
        grades = assign_grades(annotations)
        annotations = pd.concat([grades, annotations], axis=1, sort=False)
    annotations = pd.concat([get_gene_data(gene_faa), annotations], axis=1, sort=False)

    # generate fna and faa output files with uniref annotations
    annotated_fna = path.join(output_dir, 'genes.annotated.fna')
    create_annotated_fasta(gene_fna, annotations, annotated_fna, name=fasta_name)
    annotated_faa = path.join(output_dir, 'genes.annotated.faa')
    create_annotated_fasta(gene_faa, annotations, annotated_faa, name=fasta_name)
    renamed_scaffolds = path.join(output_dir, 'scaffolds.annotated.fa')
    rename_fasta(filtered_fasta, renamed_scaffolds, prefix=fasta_name)
    renamed_gffs = path.join(output_dir, 'genes.annotated.gff')
    annotate_gff(gene_gff, renamed_gffs, annotations, prefix=fasta_name)
    current_gbk = path.join(output_dir, '%s.gbk' % fasta_name)
    make_gbk_from_gff_and_fasta(renamed_gffs, renamed_scaffolds, current_gbk)

    # get tRNAs and rRNAs
    if not skip_trnascan:
        run_trna_scan(renamed_scaffolds, output_dir, fasta_name, threads=threads, verbose=verbose)
    run_barrnap(renamed_scaffolds, output_dir, fasta_name, threads=threads, verbose=verbose)

    # add fasta name to frame and index, append to list
    annotations.insert(0, 'fasta', fasta_name)
    annotations.index = annotations.fasta + '_' + annotations.index
    return annotations


def process_custom_dbs(custom_fasta_loc, custom_db_name, output_dir, threads=1, verbose=False):
    # if none is passed from argparse then set to tuple of len 0
    if custom_fasta_loc is None:
        custom_fasta_loc = ()
    if custom_db_name is None:
        custom_db_name = ()
    if len(custom_fasta_loc) != len(custom_db_name):
        raise ValueError('Lengths of custom db fasta list and custom db name list must be the same.')
    custom_dbs = {custom_db_name[i]: custom_fasta_loc[i] for i in range(len(custom_db_name))}
    custom_db_locs = dict()
    for db_name, db_loc in custom_dbs.items():
        custom_db_loc = path.join(output_dir, '%s.custom.mmsdb' % db_name)
        make_mmseqs_db(db_loc, custom_db_loc, threads=threads, verbose=verbose)
        custom_db_locs[db_name] = custom_db_loc
    return custom_db_locs


def annotate_bins(input_fasta, output_dir='.', min_contig_size=5000, bit_score_threshold=60,
                  rbh_bit_score_threshold=350, custom_db_name=(), custom_fasta_loc=(), skip_uniref=True,
                  skip_trnascan=False, gtdb_taxonomy=None, checkm_quality=None, keep_tmp_dir=True, threads=10,
                  verbose=True):
    # set up
    start_time = datetime.now()
    print('%s: Annotation started' % str(datetime.now()))
    fasta_locs = glob(input_fasta)
    if len(fasta_locs) == 0:
        raise ValueError('Given fasta locations returns no paths: %s')
    else:
        print('%s: %s fastas found' % (str(datetime.now() - start_time), len(fasta_locs)))

    mkdir(output_dir)
    tmp_dir = path.join(output_dir, 'working_dir')
    mkdir(tmp_dir)

    # get database locations
    db_locs = get_database_locs()
    db_handler = DatabaseHandler(db_locs['description_db'])
    custom_db_locs = process_custom_dbs(custom_fasta_loc, custom_db_name, tmp_dir, threads, verbose)
    print('%s: Retrieved database locations and descriptions' % (str(datetime.now() - start_time)))

    # iterate over list of fastas and annotate each individually
    annotations_list = list()
    for fasta_loc in fasta_locs:
        # get name of file e.g. /home/shaffemi/my_genome.fa -> my_genome
        fasta_name = path.splitext(path.basename(fasta_loc.strip('.gz')))[0]
        print('%s: Annotating %s' % (str(datetime.now() - start_time), fasta_name))
        fasta_dir = path.join(tmp_dir, fasta_name)
        mkdir(fasta_dir)
        annotations_list.append(annotate_fasta(fasta_loc, fasta_name, fasta_dir, db_locs, db_handler, min_contig_size,
                                               custom_db_locs, MAG_DBS_TO_ANNOTATE, bit_score_threshold,
                                               rbh_bit_score_threshold, skip_uniref, skip_trnascan, start_time, threads,
                                               verbose))
    print('%s: Annotations complete, processing annotations' % str(datetime.now() - start_time))
    # merge annotation dicts
    all_annotations = pd.concat(annotations_list, sort=False)
    all_annotations = all_annotations.sort_values(['fasta', 'scaffold', 'gene_position'])
    # if given add taxonomy information
    if gtdb_taxonomy is not None:
        gtdb_taxonomy = pd.read_csv(gtdb_taxonomy, sep='\t', index_col=0)
        all_annotations['bin_taxonomy'] = [gtdb_taxonomy.loc[i, 'classification'] for i in all_annotations.fasta]
    if checkm_quality is not None:
        checkm_quality = pd.read_csv(checkm_quality, sep='\t', index_col=0)
        checkm_quality.index = [strip_endings(i, ['.fa', '.fasta', '.fna']) for i in checkm_quality.index]
        all_annotations['bin_completeness'] = [checkm_quality.loc[i, 'Completeness'] for i in all_annotations.fasta]
        all_annotations['bin_contamination'] = [checkm_quality.loc[i, 'Contamination'] for i in all_annotations.fasta]
    all_annotations.to_csv(path.join(output_dir, 'annotations.tsv'), sep='\t')

    # merge gene files
    merge_files(path.join(tmp_dir, '*', '*.annotated.fna'), path.join(output_dir, 'genes.fna'))
    merge_files(path.join(tmp_dir, '*', '*.annotated.faa'), path.join(output_dir, 'genes.faa'))
    merge_files(path.join(tmp_dir, '*', 'scaffolds.annotated.fa'), path.join(output_dir, 'scaffolds.fna'))
    merge_files(path.join(tmp_dir, '*', 'genes.annotated.gff'), path.join(output_dir, 'genes.gff'), True)
    merge_files(path.join(tmp_dir, '*', 'trnas.tsv'), path.join(output_dir, 'trnas.tsv'), True)
    merge_files(path.join(tmp_dir, '*', 'rrnas.tsv'), path.join(output_dir, 'rrnas.tsv'), True)

    # make output gbk dir
    gbk_dir = path.join(output_dir, 'genbank')
    mkdir(gbk_dir)
    for gbk in glob(path.join(tmp_dir, '*', '*.gbk')):
        copy2(gbk, path.join(gbk_dir, path.basename(gbk)))

    # clean up
    if not keep_tmp_dir:
        rmtree(tmp_dir)

    print("%s: Completed annotations" % str(datetime.now() - start_time))<|MERGE_RESOLUTION|>--- conflicted
+++ resolved
@@ -25,14 +25,11 @@
 BOUTFMT6_COLUMNS = ['qId', 'tId', 'seqIdentity', 'alnLen', 'mismatchCnt', 'gapOpenCnt', 'qStart', 'qEnd', 'tStart',
                     'tEnd', 'eVal', 'bitScore']
 HMMSCAN_COLUMNS = ['qid', 'qlen', 'tid', 'tlen', 'evalue', 'qstart', 'qend', 'tstart', 'tend']
-<<<<<<< HEAD
 HMMSCAN_ALL_COLUMNS = ['query_id', 'query_ascession', 'target_length', 'target_id', 'target_ascession', 'target_length',
                        'full_evalue', 'full_score', 'full_bias', 'domain_number', 'domain_count', 'domain_cevalue',
                        'doman_ievalue', 'domain_score', 'domain_bias', 'target_start', 'target_end', 'alignment_start',
                        'alignment_end', 'query_start', 'query_end', 'accuracy', 'description']
-=======
 MAG_DBS_TO_ANNOTATE = ['kegg', 'uniref', 'peptidase', 'pfam', 'dbcan', 'vogdb']
->>>>>>> b10ce01e
 
 
 def filter_fasta(fasta_loc, min_len=5000, output_loc=None):
