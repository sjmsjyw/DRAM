--- conflicted
+++ resolved
@@ -370,11 +370,8 @@
 
 
 def annotate_bins(input_fasta, output_dir='.', min_contig_size=5000, bit_score_threshold=60,
-<<<<<<< HEAD
-                  rbh_bit_score_threshold=350, gtdb_taxonomy=None, keep_tmp_dir=True, threads=10, verbose=True):
-=======
-                  rbh_bit_score_threshold=350, skip_trnascan=False, keep_tmp_dir=True, threads=10, verbose=True):
->>>>>>> b82e33ae
+                  rbh_bit_score_threshold=350, skip_trnascan=False, gtdb_taxonomy=None, keep_tmp_dir=True, threads=10,
+                  verbose=True):
     # set up
     start_time = datetime.now()
     fasta_locs = glob(input_fasta)
